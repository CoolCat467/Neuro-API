--- conflicted
+++ resolved
@@ -27,7 +27,7 @@
 
 
 import sys
-from types import GenericAlias
+from types import GenericAlias, UnionType
 from typing import (
     TYPE_CHECKING,
     Any,
@@ -45,16 +45,7 @@
 if TYPE_CHECKING:
     from collections.abc import Mapping, Sequence
 
-<<<<<<< HEAD
     from neuro_api.json_schema import SchemaObject
-
-if sys.version_info >= (3, 10):
-    from types import UnionType
-else:
-    from typing import _UnionGenericAlias as UnionType
-=======
-from types import UnionType
->>>>>>> 04729dc5
 
 T = TypeVar("T")
 
